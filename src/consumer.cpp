--- conflicted
+++ resolved
@@ -49,15 +49,8 @@
 
 namespace cppkafka {
 
-// See: https://github.com/edenhill/librdkafka/issues/1792
-<<<<<<< HEAD
-const int rd_kafka_queue_refcount_bug_version = RD_KAFKA_QUEUE_REFCOUNT_BUG_VERSION;
-Queue get_queue(rd_kafka_queue_t* handle) {
-=======
-const int rd_kafka_queue_refcount_bug_version = 0x000b0500;
 Queue Consumer::get_queue(rd_kafka_queue_t* handle) {
->>>>>>> 9af4330c
-    if (rd_kafka_version() <= rd_kafka_queue_refcount_bug_version) {
+    if (rd_kafka_version() <= RD_KAFKA_QUEUE_REFCOUNT_BUG_VERSION) {
         return Queue::make_non_owning(handle);
     }
     else {
